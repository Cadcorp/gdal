#!/usr/bin/env python
###############################################################################
# $Id$
#
# Project:  GDAL/OGR Test Suite
# Purpose:  Test NetCDF driver CF compliance.
# Author:   Etienne Tourigny <etourigny.dev at gmail dot com>
#
###############################################################################
# No copyright in original script...  apparently under BSD licence
# original can be found at http://pypi.python.org/pypi/cfchecker
#
# Slightly modified to please pyflakes and being imported by Python3 (but
# actually untested with python3)
###############################################################################
# Adapted for numpy/ma/cdms2 by convertcdms.py
#-------------------------------------------------------------
# Name: cfchecks.py
#
# Author: Rosalyn Hatcher - Met Office, UK
#
# Maintainer: Rosalyn Hatcher - NCAS-CMS, Univ. of Reading, UK
#
#
# File Revision:
#
# CF Checker Version: 2.0.9-gdal
#
#-------------------------------------------------------------
''' cfchecker [-a|--area_types area_types.xml] [-s|--cf_standard_names standard_names.xml] [-u|--udunits udunits.dat] [-v|--version CFVersion] file1 [file2...]

Description:
 The cfchecker checks NetCDF files for compliance to the CF standard.

Options:
 -a or --area_types:
       the location of the CF area types table (xml)

 -s or --cf_standard_names:
       the location of the CF standard name table (xml)

 -u or --udunits:
       the location of the udunits.dat file

 -h or --help: Prints this help text.

 -v or --version: CF version to check against, use auto to auto-detect the file version.

'''

import cdms2 as cdms, re, string, numpy
import sys

from cdms2.axis import FileAxis
from cdms2.auxcoord import FileAuxAxis1D

# Use ctypes to interface to the UDUNITS-2 shared library
# The udunits2 library needs to be in a standard path o/w export LD_LIBRARY_PATH
import ctypes
udunits=ctypes.CDLL("libudunits2.so")

STANDARDNAME = 'http://cfconventions.org/Data/cf-standard-names/current/src/cf-standard-name-table.xml'
AREATYPES = 'http://cfconventions.org/Data/area-type-table/current/src/area-type-table.xml'

#-----------------------------------------------------------
from xml.sax import ContentHandler
from xml.sax import make_parser
from xml.sax.handler import feature_namespaces


def normalize_whitespace(text):
    "Remove redundant whitespace from a string."
    return ' '.join(text.split())

def my_cmp(a,b):
    return (a>b)-(a<b)

class CFVersion(object):
    """A CF version number, stored as a tuple, that can be instantiated with
    a tuple or a string, written out as a string, and compared with another version"""

    def __init__(self, value=()):
        "Instantiate CFVersion with a string or with a tuple of ints"
        if isinstance(value, str):
            if value.startswith("CF-"):
                value = value[3:]
            self.tuple = map(int, value.split("."))
        else:
            self.tuple = value

    def __nonzero__(self):
        if self.tuple:
            return True
        else:
            return False

    def __str__(self):
        return "CF-%s" % string.join(map(str, self.tuple), ".")

    def __cmp__(self, other):
        # maybe overkill but allow for different lengths in future e.g. 3.2 and 3.2.1
        pos = 0
        while True:
            in_s = (pos < len(self.tuple))
            in_o = (pos < len(other.tuple))
            if in_s:
                if in_o:
                    c = my_cmp(self.tuple[pos], other.tuple[pos])
                    if c != 0:
                        return c  # e.g. 1.x <=> 1.y
                else:  # in_s and not in_o
                    return 1  # e.g. 3.2.1 > 3.2
            else:
                if in_o:  # and not in_s
                    return -1  # e.g. 3.2 < 3.2.1
                else:  # not in_s and not in_o
                    return 0  # e.g. 3.2 == 3.2
            pos += 1

vn1_0 = CFVersion((1, 0))
vn1_1 = CFVersion((1, 1))
vn1_2 = CFVersion((1, 2))
vn1_3 = CFVersion((1, 3))
vn1_4 = CFVersion((1, 4))
vn1_5 = CFVersion((1, 5))
vn1_6 = CFVersion((1, 6))
cfVersions = [vn1_0, vn1_1, vn1_2, vn1_3, vn1_4, vn1_5, vn1_6]
newest_version = max(cfVersions)


class ConstructDict(ContentHandler):
    """Parse the xml standard_name table, reading all entries
       into a dictionary; storing standard_name and units.
    """
    def __init__(self):
        self.inUnitsContent = 0
        self.inEntryIdContent = 0
        self.inVersionNoContent = 0
        self.inLastModifiedContent = 0
        self.dict = {}

    def startElement(self, name, attrs):
        # If it's an entry element, save the id
        if name == 'entry':
            id = normalize_whitespace(attrs.get('id', ""))
            self.this_id = id

        # If it's the start of a canonical_units element
        elif name == 'canonical_units':
            self.inUnitsContent = 1
            self.units = ""

        elif name == 'alias':
            id = normalize_whitespace(attrs.get('id', ""))
            self.this_id = id

        elif name == 'entry_id':
            self.inEntryIdContent = 1
            self.entry_id = ""

        elif name == 'version_number':
            self.inVersionNoContent = 1
            self.version_number = ""

        elif name == 'last_modified':
            self.inLastModifiedContent = 1
            self.last_modified = ""


    def characters(self, ch):
        if self.inUnitsContent:
            self.units = self.units + ch

        elif self.inEntryIdContent:
            self.entry_id = self.entry_id + ch

        elif self.inVersionNoContent:
            self.version_number = self.version_number + ch

        elif self.inLastModifiedContent:
            self.last_modified = self.last_modified + ch

    def endElement(self, name):
        # If it's the end of the canonical_units element, save the units
        if name == 'canonical_units':
            self.inUnitsContent = 0
            self.units = normalize_whitespace(self.units)
            self.dict[self.this_id] = self.units

        # If it's the end of the entry_id element, find the units for the self.alias
        elif name == 'entry_id':
            self.inEntryIdContent = 0
            self.entry_id = normalize_whitespace(self.entry_id)
            try:
                self.dict[self.this_id] = self.dict[self.entry_id]
            except KeyError:
                print("")
                print("**WARNING** Error in standard_name table:  entry_id '"+self.entry_id+"' not found")
                print("Please contact Rosalyn Hatcher (r.s.hatcher@reading.ac.uk)")
                print("")

        # If it's the end of the version_number element, save it
        elif name == 'version_number':
            self.inVersionNoContent = 0
            self.version_number = normalize_whitespace(self.version_number)

        # If it's the end of the last_modified element, save the last modified date
        elif name == 'last_modified':
            self.inLastModifiedContent = 0
            self.last_modified = normalize_whitespace(self.last_modified)

class ConstructList(ContentHandler):
    """Parse the xml area_type table, reading all area_types
       into a list.
    """
    def __init__(self):
        self.inVersionNoContent = 0
        self.inLastModifiedContent = 0
        self.list = []

    def startElement(self, name, attrs):
        # If it's an entry element, save the id
        if name == 'entry':
            id = normalize_whitespace(attrs.get('id', ""))
            self.list.append(id)

        elif name == 'version_number':
            self.inVersionNoContent = 1
            self.version_number = ""

        elif name == 'date':
            self.inLastModifiedContent = 1
            self.last_modified = ""

    def characters(self, ch):
        if self.inVersionNoContent:
            self.version_number = self.version_number + ch

        elif self.inLastModifiedContent:
            self.last_modified = self.last_modified + ch

    def endElement(self, name):
        # If it's the end of the version_number element, save it
        if name == 'version_number':
            self.inVersionNoContent = 0
            self.version_number = normalize_whitespace(self.version_number)

        # If it's the end of the date element, save the last modified date
        elif name == 'date':
            self.inLastModifiedContent = 0
            self.last_modified = normalize_whitespace(self.last_modified)


def chkDerivedName(name):
    """Checks whether name is a derived standard name and adheres
       to the transformation rules. See CF standard names document
       for more information.
    """
    if re.search("^(direction|magnitude|square|divergence)_of_[a-zA-Z][a-zA-Z0-9_]*$",name):
        return 0

    if re.search("^rate_of_change_of_[a-zA-Z][a-zA-Z0-9_]*$",name):
        return 0

    if re.search("^(grid_)?(northward|southward|eastward|westward)_derivative_of_[a-zA-Z][a-zA-Z0-9_]*$",name):
        return 0

    if re.search("^product_of_[a-zA-Z][a-zA-Z0-9_]*_and_[a-zA-Z][a-zA-Z0-9_]*$",name):
        return 0

    if re.search("^ratio_of_[a-zA-Z][a-zA-Z0-9_]*_to_[a-zA-Z][a-zA-Z0-9_]*$",name):
        return 0

    if re.search("^derivative_of_[a-zA-Z][a-zA-Z0-9_]*_wrt_[a-zA-Z][a-zA-Z0-9_]*$",name):
        return 0

    if re.search("^(correlation|covariance)_over_[a-zA-Z][a-zA-Z0-9_]*_of_[a-zA-Z][a-zA-Z0-9_]*_and_[a-zA-Z][a-zA-Z0-9_]*$",name):
        return 0

    if re.search("^histogram_over_[a-zA-Z][a-zA-Z0-9_]*_of_[a-zA-Z][a-zA-Z0-9_]*$",name):
        return 0

    if re.search("^probability_distribution_over_[a-zA-Z][a-zA-Z0-9_]*_of_[a-zA-Z][a-zA-Z0-9_]*$",name):
        return 0

    if re.search("^probability_density_function_over_[a-zA-Z][a-zA-Z0-9_]*_of_[a-zA-Z][a-zA-Z0-9_]*$",name):
        return 0

    # Not a valid derived name
    return 1


#======================
# Checking class
#======================
class CFChecker:

  def __init__(self, uploader=None, useFileName="yes", badc=None, coards=None, cfStandardNamesXML=None, cfAreaTypesXML=None, udunitsDat=None, version=newest_version):
      self.uploader = uploader
      self.useFileName = useFileName
      self.badc = badc
      self.coards = coards
      self.standardNames = cfStandardNamesXML
      self.areaTypes = cfAreaTypesXML
      self.udunits = udunitsDat
      self.version = version
      self.err = 0
      self.warn = 0
      self.info = 0
      self.cf_roleCount = 0          # Number of occurrences of the cf_role attribute in the file
      self.raggedArrayFlag = 0       # Flag to indicate if file contains any ragged array representations

  def checker(self, file):

    fileSuffix = re.compile('^\S+\.nc$')

    print("")
    if self.uploader:
        realfile = string.split(file,".nc")[0]+".nc"
        print("CHECKING NetCDF FILE:", realfile)
    elif self.useFileName=="no":
        print("CHECKING NetCDF FILE")
    else:
        print("CHECKING NetCDF FILE:",file)
    print("=====================")

    # Check for valid filename
    if not fileSuffix.match(file):
        print("ERROR (2.1): Filename must have .nc suffix")
        exit(1)

    # Initialize udunits-2 package
    # (Temporarily ignore messages to std error stream to prevent "Definition override" warnings
    # being displayed see Trac #50)
    # Use ctypes callback functions to declare ut_error_message_handler (uemh)
    # Don't fully understand why this works!  Solution supplied by ctypes-mailing-list. 19.01.10
    uemh = ctypes.CFUNCTYPE(ctypes.c_int,ctypes.c_char_p)
    ut_set_error_message_handler = ctypes.CFUNCTYPE(uemh,uemh)(("ut_set_error_message_handler",udunits))
    ut_write_to_stderr = uemh(("ut_write_to_stderr",udunits))
    ut_ignore = uemh(("ut_ignore",udunits))

    #old_handler =
    ut_set_error_message_handler(ut_ignore)

    # if self.udunits=None this will load the UDUNITS2 xml file from the default place
    self.unitSystem=udunits.ut_read_xml(self.udunits)
    if not self.unitSystem:
        exit("Could not read the UDUNITS2 xml database from: %s" % self.udunits)

    #old_handler =
    ut_set_error_message_handler(ut_write_to_stderr)

    # Read in netCDF file
    try:
        self.f=cdms.open(file,"r")

    except AttributeError:
        print("NetCDF Attribute Error:")
        raise
    except:
        print("\nCould not open file, please check that NetCDF is formatted correctly.\n".upper())
        print("ERRORS detected:",1)
        raise
        exit(1)

    #if 'auto' version, check the CF version in the file
    #if none found, use the default
    if not self.version:
        self.version = self.getFileCFVersion()
        if not self.version:
            print("WARNING: Cannot determine CF version from the Conventions attribute; checking against latest CF version:",newest_version)
            self.warn = self.warn+1
            self.version = newest_version


    # Set up dictionary of all valid attributes, their type and use
    self.setUpAttributeList()

    # Set up dictionary of standard_names and their assoc. units
    parser = make_parser()
    parser.setFeature(feature_namespaces, 0)
    self.std_name_dh = ConstructDict()
    parser.setContentHandler(self.std_name_dh)
    parser.parse(self.standardNames)

    if self.version >= vn1_4:
        # Set up list of valid area_types
        self.area_type_lh = ConstructList()
        parser.setContentHandler(self.area_type_lh)
        parser.parse(self.areaTypes)

    print("Using CF Checker Version 2.0.9-gdal")

    if not self.version:
        print( "Checking against CF Version (auto)")
    else:
        print("Checking against CF Version %s" % self.version)

    print("Using Standard Name Table Version "+self.std_name_dh.version_number+" ("+self.std_name_dh.last_modified+")")

    if self.version >= vn1_4:
        print("Using Area Type Table Version "+self.area_type_lh.version_number+" ("+self.area_type_lh.last_modified+")")
    print("")

    # Read in netCDF file
    try:
        self.f=cdms.open(file,"r")

    except AttributeError:
        print("NetCDF Attribute Error:")
        raise
    except:
        print("\nCould not open file, please check that NetCDF is formatted correctly.\n".upper())
        print("ERRORS detected:",1)
        raise

    try:
        return self._checker()
    finally:
        self.f.close()

  def _checker(self):
    """
    Main implementation of checker assuming self.f exists.
    """
    lowerVars=[]
    rc=1

    # Check global attributes
    if not self.chkGlobalAttributes():
        rc=0

    (coordVars,auxCoordVars,boundsVars,climatologyVars,gridMappingVars)=self.getCoordinateDataVars()
    self.coordVars = coordVars
    self.auxCoordVars = auxCoordVars
    self.boundsVars = boundsVars
    self.climatologyVars = climatologyVars
    self.gridMappingVars = gridMappingVars

    #print "Auxiliary Coordinate Vars:",auxCoordVars
    #print "Coordinate Vars: ",coordVars

    allCoordVars=coordVars[:]
    allCoordVars[len(allCoordVars):]=auxCoordVars[:]

    self.setUpFormulas()

    axes=self.f.axes.keys()

    # Check each variable
    for var in self.f._file_.variables.keys():
        print("")
        print("------------------")
        print("Checking variable:",var)
        print("------------------")

        if not self.validName(var):
            print("ERROR (2.3): Invalid variable name -",var)
            self.err = self.err+1
            rc=0

        # Check to see if a variable with this name already exists (case-insensitive)
        lowerVar=var.lower()
        if lowerVar in lowerVars:
            print("WARNING (2.3): variable clash:-",var)
            self.warn = self.warn + 1
        else:
            lowerVars.append(lowerVar)

        if var not in axes:
            # Non-coordinate variable
            if not self.chkDimensions(var,allCoordVars):
                rc=0

        if not self.chkDescription(var):
            rc=0

        for attribute in self.f[var].attributes.keys():
            if not self.chkAttribute(attribute,var,allCoordVars):
                rc=0

        if not self.chkUnits(var,allCoordVars):
            rc=0

        if not self.chkValidMinMaxRange(var):
            rc=0

        if not self.chk_FillValue(var):
            rc=0

        if not self.chkAxisAttribute(var):
            rc=0

        if not self.chkPositiveAttribute(var):
            rc=0

        if not self.chkCellMethods(var):
            rc=0

        if not self.chkCellMeasures(var):
            rc=0

        if not self.chkFormulaTerms(var,allCoordVars):
            rc=0

        if not self.chkCompressAttr(var):
            rc=0

        if not self.chkPackedData(var):
            rc=0

        if self.version >= vn1_3:
            # Additional conformance checks from CF-1.3 onwards
            if not self.chkFlags(var):
                rc=0

        if self.version >= vn1_6:
            # Additional conformance checks from CF-1.6 onwards
            if not self.chkCFRole(var):
                rc=0
            if not self.chkRaggedArray(var):
                rc=0

        if var in coordVars:
            if not self.chkMultiDimCoord(var, axes):
                rc=0
            if not self.chkValuesMonotonic(var):
                rc=0

        if var in gridMappingVars:
            if not self.chkGridMappingVar(var) :
                rc=0

        #print "Axes:",axes
        if var in axes:
            # Check var is a FileAxis.  If not then there may be a problem with its declaration.
            # I.e. Multi-dimensional coordinate var with a dimension of the same name
            # or an axis that hasn't been identified through the coordinates attribute
            # CRM035 (17.04.07)
            if not (isinstance(self.f[var], FileAxis) or isinstance(self.f[var], FileAuxAxis1D)):
                print("WARNING (5): Possible incorrect declaration of a coordinate variable.")
                self.warn = self.warn+1
            else:
                if self.f[var].isTime():
                    if not self.chkTimeVariableAttributes(var):
                        rc=0

    if rc:
        pass

    #print self.cf_roleCount,"variable(s) have the cf_role attribute set"
    if self.version >= vn1_6:
        print(" ")

        if self.raggedArrayFlag != 0 and 'featureType' not in self.f.attributes:
            print("ERROR (9.4): The global attribute 'featureType' must be present (A ragged array representation has been used)")
            self.err = self.err + 1


        if 'featureType' in self.f.attributes:
            featureType = self.f.attributes['featureType']

            if self.cf_roleCount == 0 and featureType != "point":
                print("WARNING (9.5): A variable with the attribute cf_role should be included in a Discrete Geometry CF File")
                self.warn = self.warn + 1

            if re.match('^(timeSeries|trajectory|profile)$',featureType,re.I) and self.cf_roleCount != 1:
                # Should only be a single occurrence of a cf_role attribute
                print("WARNING (9.5): CF Files containing",featureType,"featureType should only include a single occurrence of a cf_role attribute")
                self.warn = self.warn + 1

            elif re.match('^(timeSeriesProfile|trajectoryProfile)$',featureType,re.I) and self.cf_roleCount > 2:
                # May contain up to 2 occurrences of cf_roles attribute
                print("ERROR (9.5): CF Files containing",featureType,"featureType may contain 2 occurrences of a cf_role attribute")
                self.err = self.err + 1


    print("")
    print("ERRORS detected:",self.err)
    print("WARNINGS given:",self.warn)
    print("INFORMATION messages:",self.info)

    if self.err:
        # Return number of errors found
        return self.err
    elif self.warn:
        # No errors, but some warnings found
        return -(self.warn)
    else:
        # No errors or warnings - return success!
        return 0


  #-----------------------------
  def setUpAttributeList(self):
  #-----------------------------
      """Set up Dictionary of valid attributes, their corresponding
      Type; S(tring), N(umeric) D(ata variable type) and Use C(oordinate),
      D(ata non-coordinate) or G(lobal) variable."""

      self.AttrList={}
      self.AttrList['add_offset']=['N','D']
      self.AttrList['ancillary_variables']=['S','D']
      self.AttrList['axis']=['S','C']
      self.AttrList['bounds']=['S','C']
      self.AttrList['calendar']=['S','C']
      self.AttrList['cell_measures']=['S','D']
      self.AttrList['cell_methods']=['S','D']
      self.AttrList['climatology']=['S','C']
      self.AttrList['comment']=['S',('G','D')]
      self.AttrList['compress']=['S','C']
      self.AttrList['Conventions']=['S','G']
      self.AttrList['coordinates']=['S','D']
      self.AttrList['_FillValue']=['D','D']
      self.AttrList['flag_meanings']=['S','D']
      self.AttrList['flag_values']=['D','D']
      self.AttrList['formula_terms']=['S','C']
      self.AttrList['grid_mapping']=['S','D']
      self.AttrList['history']=['S','G']
      self.AttrList['institution']=['S',('G','D')]
      self.AttrList['leap_month']=['N','C']
      self.AttrList['leap_year']=['N','C']
      self.AttrList['long_name']=['S',('C','D')]
      self.AttrList['missing_value']=['D','D']
      self.AttrList['month_lengths']=['N','C']
      self.AttrList['positive']=['S','C']
      self.AttrList['references']=['S',('G','D')]
      self.AttrList['scale_factor']=['N','D']
      self.AttrList['source']=['S',('G','D')]
      self.AttrList['standard_error_multiplier']=['N','D']
      self.AttrList['standard_name']=['S',('C','D')]
      self.AttrList['title']=['S','G']
      self.AttrList['units']=['S',('C','D')]
      self.AttrList['valid_max']=['N',('C','D')]
      self.AttrList['valid_min']=['N',('C','D')]
      self.AttrList['valid_range']=['N',('C','D')]

      if self.version >= vn1_3:
          self.AttrList['flag_masks']=['D','D']

      if self.version >= vn1_6:
          self.AttrList['cf_role']=['S','C']
          self.AttrList['featureType']=['S','G']
          self.AttrList['instance_dimension']=['S','D']
          self.AttrList['sample_dimension']=['S','D']

      return


  #---------------------------
  def uniqueList(self, list):
  #---------------------------
      """Determine if list has any repeated elements."""
      # Rewrite to allow list to be either a list or a Numeric array
      seen=[]

      for x in list:
          if x in seen:
              return 0
          else:
              seen.append(x)
      return 1


  #-------------------------
  def isNumeric(self, var):
  #-------------------------
      """Determine if variable is of Numeric data type."""
      types=['i','f','d']
      rc=1
      if self.getTypeCode(self.f[var]) not in types:
          rc=0
      return rc

  #-------------------------
  def getStdNameOld(self, var):
  #-------------------------
      """Get standard_name of variable (i.e. just first part of standard_name attribute, without modifier)"""
      attName = 'standard_name'
      attDict = var.attributes
      if attName not in attDict.keys():
          return None
      bits = string.split(attDict[attName])
      if bits:
          return bits[0]
      else:
          return ""

  #-------------------------
  def getStdName(self, var):
  #-------------------------
      """Get standard_name of variable.  Return it as 2 parts - the standard name and the modifier, if present."""
      attName = 'standard_name'
      attDict = var.attributes

      if attName not in attDict.keys():
          return None

      bits = string.split(attDict[attName])

      if len(bits) == 1:
          # Only standard_name part present
          return (bits[0],"")
      elif len(bits) == 0:
          # Standard Name is blank
          return ("","")
      else:
          # At least 2 elements so return the first 2.
          # If there are more than 2, which is invalid syntax, this will have been picked up by chkDescription()
          return (bits[0],bits[1])

  #--------------------------------------------------
  def getInterpretation(self, units, positive=None):
  #--------------------------------------------------
    """Determine the interpretation (time - T, height or depth - Z,
    latitude - Y or longitude - X) of a dimension."""

    if units in ['level','layer','sigma_level']:
        # Dimensionless vertical coordinate
        return "Z"

    # Parse the string representation of units into its binary representation for use by udunits
    binaryUnit = udunits.ut_parse(self.unitSystem, units, "UT_ASCII")
    if not binaryUnit:
        # Don't print this message out o/w it is repeated for every variable
        # that has this dimension.  CRM033 return "None" instead
        # print "ERROR: Invalid units:",units
        #self.err = self.err+1
        return None

#    print "here"

    # Time Coordinate
    # 19.08.10 - Workaround since udunits2 deems a unit without reference time not convertible to a
    # unit with reference time and vice versa
    if udunits.ut_are_convertible(binaryUnit, udunits.ut_parse(self.unitSystem, "second", "UT_ASCII")):
        return "T"
    elif udunits.ut_are_convertible(binaryUnit, udunits.ut_parse(self.unitSystem, "seconds since 1-1-1 0:0:0", "UT_ASCII")):
        return "T"

    # Vertical Coordinate
    if positive and re.match('(up|down)',positive,re.I):
        return "Z"

    # Variable is a vertical coordinate if the units are dimensionally
    # equivalent to Pressure
    if udunits.ut_are_convertible(binaryUnit, udunits.ut_parse(self.unitSystem, "Pa", "UT_ASCII")):
        return "Z"

    # Latitude Coordinate
    if re.match('(degrees_north|degree_north|degrees_N|degree_N|degreesN|degreeN)',units):
        return "Y"

    # Longitude Coordinate
    if re.match('(degrees_east|degree_east|degrees_E|degree_E|degreesE|degreeE)',units):
        return "X"

    # Not possible to deduce interpretation
    return None


  #--------------------------------
  def getCoordinateDataVars(self):
  #--------------------------------
    """Obtain list of coordinate data variables, boundary
    variables, climatology variables and grid_mapping variables."""

    variables=self.f.variables.keys()     # List of variables, but doesn't include coord vars
    allVariables=self.f._file_.variables.keys()   # List of all vars, including coord vars
    axes=self.f.axes.keys()

    coordVars=[]
    boundaryVars=[]
    climatologyVars=[]
    gridMappingVars=[]
    auxCoordVars=[]

    for var in allVariables:
        if var not in variables:
            # Coordinate variable - 1D & dimension is the same name as the variable
            coordVars.append(var)

## Commented out 21.02.06 - Duplicate code also in method chkDimensions
## Probably can be completely removed.
##         if var not in coordVars:
##             # Non-coordinate variable so check if it has any repeated dimensions
##             dimensions=self.f[var].getAxisIds()
##             dimensions.sort()
##             if not self.uniqueList(dimensions):
##                 print "ERROR: variable has repeated dimensions"
##                 self.err = self.err+1

        #------------------------
        # Auxiliary Coord Checks
        #------------------------
        if 'coordinates' in self.f[var].attributes:
            # Check syntax of 'coordinates' attribute
            if not self.parseBlankSeparatedList(self.f[var].attributes['coordinates']):
                print("ERROR (5): Invalid syntax for 'coordinates' attribute in",var)
                self.err = self.err+1
            else:
                coordinates=string.split(self.f[var].attributes['coordinates'])
                for dataVar in coordinates:
                    if dataVar in variables:

                        # Has Auxiliary Coordinate already been identified and checked?
                        if dataVar not in auxCoordVars:
                            auxCoordVars.append(dataVar)

                            # Is the auxiliary coordinate var actually a label?
                            if self.getTypeCode(self.f[dataVar]) == 'c':
                                # Label variable
                                num_dimensions = len(self.f[dataVar].getAxisIds())
                                if self.version < vn1_4:
                                    if not num_dimensions == 2:
                                        print("ERROR (6.1): Label variable",dataVar,"must have 2 dimensions only")
                                        self.err = self.err+1

                                if self.version >= vn1_4:
                                    if num_dimensions != 1 and num_dimensions != 2:
                                        print("ERROR (6.1): Label variable",dataVar,"must have 1 or 2 dimensions, but has",num_dimensions)
                                        self.err = self.err+1

                                if num_dimensions == 2:
                                    if self.f[dataVar].getAxisIds()[0] not in self.f[var].getAxisIds():
                                        if self.version >= vn1_6 and 'featureType' in self.f.attributes:
                                            # This file contains Discrete Sampling Geometries
                                            print("INFO (6.1): File contains a Discrete Sampling Geometry. Skipping check on dimensions of",dataVar)
                                            self.info = self.info + 1
                                        else:
                                            print("ERROR (6.1): Leading dimension of",dataVar,"must match one of those for",var)
                                            self.err = self.err+1
                            else:
                                # Not a label variable

                                # 31.05.13 The other exception is a ragged array (chapter 9 - Discrete sampling geometries
                                # Todo - implement exception
                                # A ragged array is identified by the presence of either the attribute sample_dimension
                                # or instance_dimension. Need to check that the sample dimension is the dimension of
                                # the variable to which the aux coord var is attached.

                                #print dataVar,"- Not a label variable. Dimensions are:",self.f[dataVar].getAxisIds()
                                #print var,"dimensions are:",self.f[var].getAxisIds()

                                for dim in self.f[dataVar].getAxisIds():
                                    if dim not in self.f[var].getAxisIds():
                                        if self.version >= vn1_6 and 'featureType' in self.f.attributes:
                                            # This file contains Discrete Sampling Geometries
                                            print("INFO (5): File contains a Discrete Sampling Geometry. Skipping check on dimensions of",dataVar)
                                            self.info = self.info + 1
                                        else:
                                            print("ERROR (5): Dimensions of",dataVar,"must be a subset of dimensions of",var)
                                            self.err = self.err+1

                                        break

                    elif dataVar not in allVariables:
                        print("ERROR (5): coordinates attribute referencing non-existent variable:",dataVar)
                        self.err = self.err+1

        #-------------------------
        # Boundary Variable Checks
        #-------------------------
        if 'bounds' in self.f[var].attributes:
            bounds=self.f[var].attributes['bounds']
            # Check syntax of 'bounds' attribute
            if not re.search("^[a-zA-Z0-9_]*$",bounds):
                print("ERROR (7.1): Invalid syntax for 'bounds' attribute")
                self.err = self.err+1
            else:
                if bounds in variables:
                    boundaryVars.append(bounds)

                    if not self.isNumeric(bounds):
                        print("ERROR (7.1): boundary variable with non-numeric data type")
                        self.err = self.err+1
                    if len(self.f[var].shape) + 1 == len(self.f[bounds].shape):
                        if var in axes:
                            varDimensions=[var]
                        else:
                            varDimensions=self.f[var].getAxisIds()

                        for dim in varDimensions:
                            if dim not in self.f[bounds].getAxisIds():
                                print("ERROR (7.1): Incorrect dimensions for boundary variable:",bounds)
                                self.err = self.err+1
                    else:
                        print("ERROR (7.1): Incorrect number of dimensions for boundary variable:",bounds)
                        self.err = self.err+1

                    if 'units' in self.f[bounds].attributes:
                        if self.f[bounds].attributes['units'] != self.f[var].attributes['units']:
                            print("ERROR (7.1): Boundary var",bounds,"has inconsistent units to",var)
                            self.err = self.err+1
                    if 'standard_name' in self.f[bounds].attributes and 'standard_name' in self.f[var].attributes:
                        if self.f[bounds].attributes['standard_name'] != self.f[var].attributes['standard_name']:
                            print("ERROR (7.1): Boundary var",bounds,"has inconsistent std_name to",var)
                            self.err = self.err+1
                else:
                    print("ERROR (7.1): bounds attribute referencing non-existent variable:",bounds)
                    self.err = self.err+1

            # Check that points specified by a coordinate or auxiliary coordinate
            # variable should lie within, or on the boundary, of the cells specified by
            # the associated boundary variable.
            if bounds in variables:
                # Is boundary variable 2 dimensional?  If so can check that points
                # lie within, or on the boundary.
                if len(self.f[bounds].getAxisIds()) <= 2:
                    varData=self.f[var].getValue()
                    boundsData=self.f[bounds].getValue()

                    try:
                        length = len(varData)
                    except TypeError:
                        length = 1  # scalar (no len); treat as length 1

                    if length == 0:
                        print("WARNING: Problem with variable: '" + var + "' - Skipping check that data lies within cell boundaries.")
                        self.warn = self.warn+1

                    elif length == 1:
                        # Gone for belts and braces approach here!!
                        # Variable contains only one value
                        # Bounds array will be 1 dimensional
                        if not ((varData <= boundsData[0] and varData >= boundsData[1])
                                or (varData >= boundsData[0] and varData <= boundsData[1])):
                            print("WARNING (7.1): Data for variable",var,"lies outside cell boundaries")
                            self.warn = self.warn+1
                    else:
                        i=0
                        for value in varData:
                            if not ((value <= boundsData[i][0] and value >= boundsData[i][1]) \
                                    or (value >= boundsData[i][0] and value <= boundsData[i][1])):
                                print("WARNING (7.1): Data for variable",var,"lies outside cell boundaries")
                                self.warn = self.warn+1
                                break
                            i=i+1

        #----------------------------
        # Climatology Variable Checks
        #----------------------------
        if 'climatology' in self.f[var].attributes:
            climatology=self.f[var].attributes['climatology']
            # Check syntax of 'climatology' attribute
            if not re.search("^[a-zA-Z0-9_]*$",climatology):
                print("ERROR (7.4): Invalid syntax for 'climatology' attribute")
                self.err = self.err+1
            else:
                if climatology in variables:
                    climatologyVars.append(climatology)
                    if not self.isNumeric(climatology):
                        print("ERROR (7.4): climatology variable with non-numeric data type")
                        self.err = self.err+1
                    if 'units' in self.f[climatology].attributes:
                        if self.f[climatology].attributes['units'] != self.f[var].attributes['units']:
                            print("ERROR (7.4): Climatology var",climatology,"has inconsistent units to",var)
                            self.err = self.err+1
                    if 'standard_name' in self.f[climatology].attributes:
                        if self.f[climatology].attributes['standard_name'] != self.f[var].attributes['standard_name']:
                            print("ERROR (7.4): Climatology var",climatology,"has inconsistent std_name to",var)
                            self.err = self.err+1
                    if 'calendar' in self.f[climatology].attributes:
                        if self.f[climatology].attributes['calendar'] != self.f[var].attributes['calendar']:
                            print("ERROR (7.4): Climatology var",climatology,"has inconsistent calendar to",var)
                            self.err = self.err+1
                else:
                    print("ERROR (7.4): climatology attribute referencing non-existent variable")
                    self.err = self.err+1

        #------------------------------------------
        # Is there a grid_mapping variable?
        #------------------------------------------
        if 'grid_mapping' in self.f[var].attributes:
            grid_mapping = self.f[var].attributes['grid_mapping']
            # Check syntax of grid_mapping attribute: a string whose value is a single variable name.
            if not re.search("^[a-zA-Z0-9_]*$",grid_mapping):
                print("ERROR (5.6):",var,"- Invalid syntax for 'grid_mapping' attribute")
                self.err = self.err+1
            else:
                if grid_mapping in variables:
                    gridMappingVars.append(grid_mapping)
                else:
                    print("ERROR (5.6): grid_mapping attribute referencing non-existent variable",grid_mapping)
                    self.err = self.err+1

    return (coordVars, auxCoordVars, boundaryVars, climatologyVars, gridMappingVars)


  #-------------------------------------
  def chkGridMappingVar(self, varName):
  #-------------------------------------
      """Section 5.6: Grid Mapping Variable Checks"""
      rc=1
      var=self.f[varName]

      if 'grid_mapping_name' in var.attributes:
          # Check grid_mapping_name is valid
          validNames = ['albers_conical_equal_area','azimuthal_equidistant','lambert_azimuthal_equal_area',
                        'lambert_conformal_conic','polar_stereographic','rotated_latitude_longitude',
                        'stereographic','transverse_mercator']
          validNames += [ 'geostationary' ] # GDAL addition

          if self.version >= vn1_2:
              # Extra grid_mapping_names at vn1.2
              validNames[len(validNames):] = ['latitude_longitude','vertical_perspective']

          if self.version >= vn1_4:
              # Extra grid_mapping_names at vn1.4
              validNames[len(validNames):] = ['lambert_cylindrical_equal_area','mercator','orthographic']

          if var.grid_mapping_name not in validNames:
              print("ERROR (5.6): Invalid grid_mapping_name:",var.grid_mapping_name)
              self.err = self.err+1
              rc=0
      else:
          print("ERROR (5.6): No grid_mapping_name attribute set")
          self.err = self.err+1
          rc=0

      if len(var.getAxisIds()) != 0:
          print("WARNING (5.6): A grid mapping variable should have 0 dimensions")
          self.warn = self.warn+1

      return rc


  #------------------------
  def setUpFormulas(self):
  #------------------------
      """Set up dictionary of all valid formulas"""
      self.formulas={}
      self.alias={}
      self.alias['atmosphere_ln_pressure_coordinate']='atmosphere_ln_pressure_coordinate'
      self.alias['atmosphere_sigma_coordinate']='sigma'
      self.alias['sigma']='sigma'
      self.alias['atmosphere_hybrid_sigma_pressure_coordinate']='hybrid_sigma_pressure'
      self.alias['hybrid_sigma_pressure']='hybrid_sigma_pressure'
      self.alias['atmosphere_hybrid_height_coordinate']='atmosphere_hybrid_height_coordinate'
      self.alias['ocean_sigma_coordinate']='ocean_sigma_coordinate'
      self.alias['ocean_s_coordinate']='ocean_s_coordinate'
      self.alias['ocean_sigma_z_coordinate']='ocean_sigma_z_coordinate'
      self.alias['ocean_double_sigma_coordinate']='ocean_double_sigma_coordinate'

      self.formulas['atmosphere_ln_pressure_coordinate']=['p(k)=p0*exp(-lev(k))']
      self.formulas['sigma']=['p(n,k,j,i)=ptop+sigma(k)*(ps(n,j,i)-ptop)']

      self.formulas['hybrid_sigma_pressure']=['p(n,k,j,i)=a(k)*p0+b(k)*ps(n,j,i)'
                                              ,'p(n,k,j,i)=ap(k)+b(k)*ps(n,j,i)']

      self.formulas['atmosphere_hybrid_height_coordinate']=['z(n,k,j,i)=a(k)+b(k)*orog(n,j,i)']

      self.formulas['ocean_sigma_coordinate']=['z(n,k,j,i)=eta(n,j,i)+sigma(k)*(depth(j,i)+eta(n,j,i))']

      self.formulas['ocean_s_coordinate']=['z(n,k,j,i)=eta(n,j,i)*(1+s(k))+depth_c*s(k)+(depth(j,i)-depth_c)*C(k)'
                                           ,'C(k)=(1-b)*sinh(a*s(k))/sinh(a)+b*[tanh(a*(s(k)+0.5))/(2*tanh(0.5*a))-0.5]']

      self.formulas['ocean_sigma_z_coordinate']=['z(n,k,j,i)=eta(n,j,i)+sigma(k)*(min(depth_c,depth(j,i))+eta(n,j,i))'
                                                 ,'z(n,k,j,i)=zlev(k)']

      self.formulas['ocean_double_sigma_coordinate']=['z(k,j,i)=sigma(k)*f(j,i)'
                                                      ,'z(k,j,i)=f(j,i)+(sigma(k)-1)*(depth(j,i)-f(j,i))'
                                                      ,'f(j,i)=0.5*(z1+z2)+0.5*(z1-z2)*tanh(2*a/(z1-z2)*(depth(j,i)-href))']

  #----------------------------------------
  def parseBlankSeparatedList(self, list):
  #----------------------------------------
      """Parse blank separated list"""
      if re.match("^[a-zA-Z0-9_ ]*$",list):
          return 1
      else:
          return 0

  #-------------------------------------------
  def extendedBlankSeparatedList(self, list):
  #-------------------------------------------
      """Check list is a blank separated list of words containing alphanumeric characters
      plus underscore '_', period '.', plus '+', hyphen '-', or "at" sign '@'."""
      if re.match("^[a-zA-Z0-9_ @\-\+\.]*$",list):
          return 1
      else:
          return 0

  #-------------------------------------------
  def commaOrBlankSeparatedList(self, list):
  #-------------------------------------------
      """Check list is a blank or comma separated list of words containing alphanumeric
      characters plus underscore '_', period '.', plus '+', hyphen '-', or "at" sign '@'."""
      if re.match("^[a-zA-Z0-9_ @\-\+\.,]*$",list):
          return 1
      else:
          return 0


  #------------------------------
  def chkGlobalAttributes(self):
  #------------------------------
    """Check validity of global attributes."""
    rc=1
    if 'Conventions' in self.f.attributes:
        conventions = self.f.attributes['Conventions']

        # Conventions attribute can be a blank separated (or comma separated) list of conforming conventions
        if not self.commaOrBlankSeparatedList(conventions):
            print("ERROR(2.6.1): Conventions attribute must be a blank (or comma) separated list of convention names")
            self.err = self.err+1
            rc=0
        else:
            # Split string up into component parts
            # If a comma is present we assume a comma separated list as names cannot contain commas
            if re.match("^.*,.*$",conventions):
                conventionList = string.split(conventions,",")
            else:
                conventionList = string.split(conventions)

            found = 0
            for convention in conventionList:
                if convention.strip() in map(str, cfVersions):
                    found = 1
                    break

            if found != 1:
                print("ERROR (2.6.1): This netCDF file does not appear to contain CF Convention data.")
                self.err = self.err+1
                rc=0
            else:
                if convention.strip() != str(self.version):
                    print("WARNING: Inconsistency - This netCDF file appears to contain "+convention+" data, but you've requested a validity check against %s" % self.version)
                    self.warn = self.warn+1

    else:
        print("WARNING (2.6.1): No 'Conventions' attribute present")
        self.warn = self.warn+1
        rc=1

    # Discrete geometries
    if self.version >= vn1_6 and 'featureType' in self.f.attributes:
        featureType = self.f.attributes['featureType']

        if not re.match('^(point|timeSeries|trajectory|profile|timeSeriesProfile|trajectoryProfile)$',featureType,re.I):
            print("ERROR (9.4): Global attribute 'featureType' contains invalid value")

        #self.chkFeatureType()

    for attribute in ['title','history','institution','source','reference','comment']:
<<<<<<< HEAD
        if attribute in self.f.attributes:
            if type(self.f.attributes[attribute]) != types.StringType:
=======
        if self.f.attributes.has_key(attribute):
            if not isinstance(self.f.attributes[attribute], str):
>>>>>>> 248b1f12
                print("ERROR (2.6.2): Global attribute",attribute,"must be of type 'String'")
                self.err = self.err+1
    return rc


  #------------------------------
  def getFileCFVersion(self):
  #------------------------------
    """Return CF version of file, used for auto version option. If Conventions is COARDS return CF-1.0,
    else a valid version based on Conventions else an empty version (for auto version)"""
    rc = CFVersion()
    if 'Conventions' in self.f.attributes:
        conventions = self.f.attributes['Conventions']

        # Split string up into component parts
        # If a comma is present we assume a comma separated list as names cannot contain commas
        if re.match("^.*,.*$",conventions):
            conventionList = string.split(conventions,",")
        else:
            conventionList = string.split(conventions)

        found = 0
        coards = 0
        for convention in conventionList:
            if convention.strip() in map(str, cfVersions):
                found = 1
                rc = CFVersion(convention.strip())
                break
            elif convention.strip() == 'COARDS':
                coards = 1

        if not found and coards:
            print("WARNING: The conventions attribute specifies COARDS, assuming CF-1.0")
            rc = CFVersion((1, 0))

    return rc

  #--------------------------
  def validName(self, name):
  #--------------------------
    """ Check for valid name.  They must begin with a
    letter and be composed of letters, digits and underscores."""

    nameSyntax = re.compile('^[a-zA-Z][a-zA-Z0-9_]*$')
    if not nameSyntax.match(name):
        return 0

    return 1


  #---------------------------------------------
  def chkDimensions(self,varName,allcoordVars):
  #---------------------------------------------
    """Check variable has non-repeated dimensions, that
       space/time dimensions are listed in the order T,Z,Y,X
       and that any non space/time dimensions are added to
       the left of the space/time dimensions, unless it
       is a boundary variable or climatology variable, where
       1 trailing dimension is allowed."""

    var=self.f[varName]
    dimensions=var.getAxisIds()
    trailingVars=[]

    if len(dimensions) > 1:
        order=['T','Z','Y','X']
        axesFound=[0,0,0,0] # Holding array to record whether a dimension with an axis value has been found.
        i=-1
        lastPos=-1
        #trailing=0   # Flag to indicate trailing dimension

        # Flags to hold positions of first space/time dimension and
        # last Non-space/time dimension in variable declaration.
        firstST=-1
        lastNonST=-1
        nonSpaceDimensions=[]

        for dim in dimensions:
            i=i+1
            try:
                if hasattr(self.f[dim],'axis'):
                    pos=order.index(self.f[dim].axis)

                    # Is there already a dimension with this axis attribute specified.
                    if axesFound[pos] == 1:
                        print("ERROR (4): Variable has more than 1 coordinate variable with same axis value")
                        self.err = self.err+1
                    else:
                        axesFound[pos] = 1
                elif hasattr(self.f[dim],'units') and self.f[dim].units != "":
                    # Determine interpretation of variable by units attribute
                    if hasattr(self.f[dim],'positive'):
                        interp=self.getInterpretation(self.f[dim].units,self.f[dim].positive)
                    else:
                        interp=self.getInterpretation(self.f[dim].units)

                    if not interp:
                        raise ValueError
                    pos=order.index(interp)
                else:
                    # No axis or units attribute so can't determine interpretation of variable
                    raise ValueError

                if firstST == -1:
                    firstST=pos
            except AttributeError:
                print("ERROR: Problem accessing variable:",dim,"(May not exist in file).")
                self.err = self.err+1
                exit(self.err)
            except ValueError:
                # Dimension is not T,Z,Y or X axis
                nonSpaceDimensions.append(dim)
                trailingVars.append(dim)
                lastNonST=i
            else:
                # Is the dimensional position of this dimension further to the right than the previous dim?
                if pos >= lastPos:
                    lastPos=pos
                    trailingVars=[]
                else:
                    print("WARNING (2.4): space/time dimensions appear in incorrect order")
                    self.warn = self.warn+1

        # As per CRM #022
        # This check should only be applied for COARDS conformance.
        if self.coards:
            validTrailing=self.boundsVars[:]
            validTrailing[len(validTrailing):]=self.climatologyVars[:]
            if lastNonST > firstST and firstST != -1:
                if len(trailingVars) == 1:
                    if var.id not in validTrailing:
                        print("WARNING (2.4): dimensions",nonSpaceDimensions,"should appear to left of space/time dimensions")
                        self.warn = self.warn+1
                else:
                    print("WARNING (2.4): dimensions",nonSpaceDimensions,"should appear to left of space/time dimensions")
                    self.warn = self.warn+1

        dimensions.sort()
        if not self.uniqueList(dimensions):
            print("ERROR (2.4): variable has repeated dimensions")
            self.err = self.err+1

## Removed this check as per emails 11 June 2004 (See CRM #020)
##     # Check all dimensions of data variables have associated coordinate variables
##     for dim in dimensions:
##         if dim not in f._file_.variables.keys() or dim not in allcoordVars:
##             if dim not in trailingVars:
##                 # dim is not a valid trailing dimension. (valid trailing dimensions e.g. for bounds
##                 # vars; do not need to have an associated coordinate variable CF doc 7.1)
##                 print "WARNING: Dimension:",dim,"does not have an associated coordinate variable"
##                 self.warn = self.warn+1

  #-------------------------------------------------------
  def getTypeCode(self, obj):
  #-------------------------------------------------------
      """
      Get the type, as a 1-character code, of an object that may be a
      CDMS FileAxis, a CDMS FileVariable, or a numpy.ndarray
      """
      # A previous comment in the code claimed:
      #
      # # 26.02.10 - CDAT-5.2 - An inconsistency means that determining the type of
      # # a FileAxis or FileVariable is different.  C.Doutriaux will hopefully
      # # make this more uniform (Raised on the cdat mailing list) CF Trac #
      #
      # in fact it seems that both cdms.axis.FileAxis and cdms.fvariable.FileVariable
      # support obj.typecode() (although the FileVariable also supports obj.dtype.char,
      # so obj.typecode() will work for both of these.  However, numpy.ndarray only
      # supports obj.dtype.char

      if isinstance(obj, numpy.ndarray):
          return obj.dtype.char
      return obj.typecode()

  #-------------------------------------------------------
  def chkAttribute(self, attribute,varName,allCoordVars):
  #-------------------------------------------------------
    """Check the syntax of the attribute name, that the attribute
    is of the correct type and that it is attached to the right
    kind of variable."""
    rc=1
    var=self.f[varName]

    if not self.validName(attribute) and attribute != "_FillValue":
        print("ERROR: Invalid attribute name -",attribute)
        self.err = self.err+1
        return 0

    value=var.attributes[attribute]

    #------------------------------------------------------------
    # Attribute of wrong 'type' in the sense numeric/non-numeric
    #------------------------------------------------------------
    if attribute in self.AttrList:
        # Standard Attribute, therefore check type

        attrType=type(value)

        if isinstance(value, str):
            attrType='S'
        elif isinstance(value, int) or isinstance(value, float):
            attrType='N'
        elif isinstance(value, numpy.ndarray):
            attrType='N'
        elif isinstance(value, type(None)):
            #attrType=self.AttrList[attribute][0]
            attrType='NoneType'
        else:
            print("Unknown Type for attribute:",attribute,attrType)


        # If attrType = 'NoneType' then it has been automatically created e.g. missing_value
        typeError=0
        if attrType != 'NoneType':
            if self.AttrList[attribute][0] == 'D':
                # Special case for 'D' as these attributes will always be caught
                # by one of the above cases.
                # Attributes of type 'D' should be the same type as the data variable
                # they are attached to.
                if attrType == 'S':
                    # Note: A string is an array of chars
                    if self.getTypeCode(var) != 'c':
                        typeError=1
                else:
                    if self.getTypeCode(var) != self.getTypeCode(var.attributes[attribute]):
                            typeError=1

            elif self.AttrList[attribute][0] != attrType:
                typeError=1

            if typeError:
                print("ERROR: Attribute",attribute,"of incorrect type")
                self.err = self.err+1
                rc=0

        # Attribute attached to the wrong kind of variable
        uses=self.AttrList[attribute][1]
        usesLen=len(uses)
        i=1
        for use in uses:
            if use == "C" and var.id in allCoordVars:
                # Valid association
                break
            elif use == "D" and var.id not in allCoordVars:
                # Valid association
                break
            elif i == usesLen:
                if attribute == "missing_value":
                    # Special case since missing_value attribute is present for all
                    # variables whether set explicitly or not. Is this a cdms thing?
                    # Using var.missing_value is null then missing_value not set in the file
                    if var.missing_value:
                        print("WARNING: attribute",attribute,"attached to wrong kind of variable")
                        self.warn = self.warn+1
                else:
                    print("INFO: attribute '" + attribute + "' is being used in a non-standard way")
                    self.info = self.info+1
            else:
                i=i+1


        # Check no time variable attributes. E.g. calendar, month_lengths etc.
        TimeAttributes=['calendar','month_lengths','leap_year','leap_month','climatology']
        if attribute in TimeAttributes:

            if 'units' in var.attributes:
                varUnits = udunits.ut_parse(self.unitSystem, var.attributes['units'], "UT_ASCII")
                secsSinceEpoch = udunits.ut_parse(self.unitSystem, "seconds since 1970-01-01", "UT_ASCII")
                if not udunits.ut_are_convertible(varUnits, secsSinceEpoch) :
                    print("ERROR (4.4.1): Attribute",attribute,"may only be attached to time coordinate variable")
                    self.err = self.err+1
                    rc=0

                # Free up resources associated with varUnits
                udunits.ut_free(varUnits)
                udunits.ut_free(secsSinceEpoch)

            else:
                print("ERROR (4.4.1): Attribute",attribute,"may only be attached to time coordinate variable")
                self.err = self.err+1
                rc=0

    return rc


  #----------------------------------
  def chkCellMethods(self, varName):
  #----------------------------------
    """Checks on cell_methods attribute
    1) Correct syntax
    2) Valid methods
    3) Valid names
    4) No duplicate entries for dimension other than 'time'"""
    # dim1: [dim2: [dim3: ...]] method [ (comment) ]
    # where comment is of the form:  ([interval: value unit [interval: ...] comment:] remainder)
    rc=1
    error = 0  # Flag to indicate validity of cell_methods string syntax
    varDimensions={}
    var=self.f[varName]

    if 'cell_methods' in var.attributes:
        cellMethods=var.attributes['cell_methods']
        getComments=re.compile(r'\([^)]+\)')

        # Remove comments from the cell_methods string and split at these points
        noComments=getComments.sub('%5A',cellMethods)
        substrings=re.split('%5A',noComments)
        pr=re.compile(r'^\s*(\S+\s*:\s*(\S+\s*:\s*)*(point|sum|maximum|median|mid_range|minimum|mean|mode|standard_deviation|variance)(\s+(over|within)\s+(days|years))?\s*)+$')
        # Validate each substring
        for s in substrings:
            if s:
                if not pr.match(s):
                    strError=s
                    error=1
                    break

                # Validate dim and check that it only appears once unless it is 'time'
                allDims=re.findall(r'\S+\s*:',s)
                for part in allDims:
                    dims=re.split(':',part)
                    for d in dims:
                        if d:
                            if var.getAxisIndex(d) == -1 and not d in self.std_name_dh.dict.keys():
                                print("ERROR (7.3): Invalid 'name' in cell_methods attribute:",d)
                                self.err = self.err+1
                                rc=0
                            elif d in varDimensions and d != "time":
                                print("ERROR (7.3): Multiple cell_methods entries for dimension:",d)
                                self.err = self.err+1
                            else:
                                varDimensions[d]=1

        # Validate the comment if it is standardized
        ### RSH TO DO:  Still need to implement validation of unit in the standardized comment.
        if not error:
            comments=getComments.findall(cellMethods)
            cpr=re.compile(r'^\((interval:\s+\d+\s+(years|months|days|hours|minutes|seconds)\s*)*(comment: .+)?\)')
            for c in comments:
                if re.search(r'^\(\s*interval',c):
                    # Only need to check standardized comments i.e. those beginning (interval ...)
                    if not cpr.match(c):
                        strError=c
                        error=1
                        break

        if error:
            print("ERROR (7.3): Invalid cell_methods syntax: '" + strError + "'")
            self.err = self.err + 1
            rc=0

    return rc

  #----------------------------
  def chkCFRole(self,varName):
  #----------------------------
      # Validate cf_role attribute
      rc=1
      var=self.f[varName]

      if 'cf_role' in var.attributes:
          cf_role=var.attributes['cf_role']

          # Keep a tally of how many variables have the cf_role attribute set
          #print "ROS: Attribute cf_role found!!"
          self.cf_roleCount = self.cf_roleCount + 1

          if not cf_role in ['timeseries_id','profile_id','trajectory_id']:
              print("ERROR (9.5): Invalid value for cf_role attribute")
              self.err = self.err + 1

              rc=0
      return rc

  #---------------------------------
  def chkRaggedArray(self,varName):
  #---------------------------------
      # Validate count/index variable
      #rc=1
      var=self.f[varName]

      if 'sample_dimension' in var.attributes:

          #print varName," is a count variable (Discrete Geometries)"
          self.raggedArrayFlag = 1

          if self.getTypeCode(var) != 'i':
              print("ERROR (9.3): count variable '"+varName+"' must be of type integer")
              self.err = self.err + 1

      if 'instance_dimension' in var.attributes:

          #print varName," is an index variable (Discrete Geometries)"
          self.raggedArrayFlag = 1

          if self.getTypeCode(var) != 'i':
              print("ERROR (9.3): index variable '"+varName+"' must be of type integer")
              self.err = self.err + 1

  #----------------------------------
  def isValidUdunitsUnit(self,unit):
  #----------------------------------
      # units must be recognizable by udunits package
      udunitsUnit = udunits.ut_parse(self.unitSystem, unit, "UT_ASCII")
      if udunitsUnit:
          # Valid unit
          rc=1
      else:
          # Invalid unit
          rc=0

      # Free up resources associated with udunitsUnit
      udunits.ut_free(udunitsUnit)

      return rc


  #---------------------------------------------------
  def isValidCellMethodTypeValue(self, type, value):
  #---------------------------------------------------
      """ Is <type1> or <type2> in the cell_methods attribute a valid value"""
      rc=1
      # Is it a string-valued aux coord var with standard_name of area_type?
      if value in self.auxCoordVars:
          if self.getTypeCode(self.f[value]) != 'c':
              rc=0
          elif type == "type2":
              # <type2> has the additional requirement that it is not allowed a leading dimension of more than one
              leadingDim = self.f[value].getAxisIds()[0]
              # Must not be a value of more than one
              if self.f.dimensions[leadingDim] > 1:
                  print("ERROR (7.3):",value,"is not allowed a leading dimension of more than one.")
                  self.err = self.err + 1

          if 'standard_name' in self.f[value].attributes:
              if self.f[value].attributes['standard_name'] != 'area_type':
                  rc=0

      # Is type a valid area_type according to the area_type table
      elif value not in self.area_type_lh.list:
          rc=0

      return rc

  #----------------------------------
  def chkCellMethods_redefined(self,varName):
  #----------------------------------
    """Checks on cell_methods attribute
       dim1: [dim2: [dim3: ...]] method [where type1 [over type2]] [ (comment) ]
       where comment is of the form:  ([interval: value unit [interval: ...] comment:] remainder)
    """

    rc=1
    #error = 0  # Flag to indicate validity of cell_methods string syntax
    varDimensions={}
    var=self.f[varName]

    if 'cell_methods' in var.attributes:
        cellMethods=var.attributes['cell_methods']

#        cellMethods="lat: area: maximum (interval: 1 hours interval: 3 hours comment: fred)"

        pr1=re.compile(r'^'
                      r'(\s*\S+\s*:\s*(\S+\s*:\s*)*'
                      r'([a-z_]+)'
                      r'(\s+where\s+\S+(\s+over\s+\S+)?)?'
                      r'(\s+(over|within)\s+(days|years))?\s*'
                      r'(\((interval:\s+\d+\s+\S+\s*)*(comment: .+)?.*\))?)'
                      r'+$')

        # Validate the entire string
        m = pr1.match(cellMethods)
        if not m:
            print("ERROR (7.3) Invalid syntax for cell_methods attribute")
            self.err = self.err + 1
            rc=0

        # Grab each word-list - dim1: [dim2: [dim3: ...]] method [where type1 [over type2]] [within|over days|years] [(comment)]
        pr2=re.compile(r'(?P<dimensions>\s*\S+\s*:\s*(\S+\s*:\s*)*'
                      r'(?P<method>[a-z_]+)'
                      r'(?:\s+where\s+(?P<type1>\S+)(?:\s+over\s+(?P<type2>\S+))?)?'
                      r'(?:\s+(?:over|within)\s+(?:days|years))?\s*)'
                      r'(?P<comment>\([^)]+\))?')

        substr_iter=pr2.finditer(cellMethods)

        # Validate each substring
        for s in substr_iter:
            if not re.match(r'point|sum|maximum|median|mid_range|minimum|mean|mode|standard_deviation|variance',s.group('method')):
                print("ERROR (7.3): Invalid cell_method:",s.group('method'))
                self.err = self.err + 1
                rc=0

            if self.version >= vn1_4:
                if s.group('type1'):
                    if not self.isValidCellMethodTypeValue('type1', s.group('type1')):
                        print("ERROR (7.3): Invalid type1: '"+s.group('type1')+"' - must be a variable name or valid area_type")
                        self.err = self.err + 1

                if s.group('type2'):
                    if not self.isValidCellMethodTypeValue('type2', s.group('type2')):
                        print("ERROR (7.3): Invalid type2: '"+s.group('type2')+"' - must be a variable name or valid area_type")
                        self.err = self.err + 1

            # Validate dim and check that it only appears once unless it is 'time'
            allDims=re.findall(r'\S+\s*:',s.group('dimensions'))
            dc=0          # Number of dims

            for part in allDims:
                dims=re.split(':',part)

                for d in dims:
                    if d:
                        dc=dc+1
                        if var.getAxisIndex(d) == -1 and not d in self.std_name_dh.dict.keys():
                            if self.version >= vn1_4:
                                # Extra constraints at CF-1.4 and above
                                if d != "area":
                                    print("ERROR (7.3): Invalid 'name' in cell_methods attribute:",d)
                                    self.err = self.err+1
                                    rc=0
                            else:
                                print("ERROR (7.3): Invalid 'name' in cell_methods attribute:",d)
                                self.err = self.err+1
                                rc=0

                        else:
                            # dim is a variable dimension
                            if d in varDimensions and d != "time":
                                print("ERROR (7.3): Multiple cell_methods entries for dimension:",d)
                                self.err = self.err+1
                                rc=0
                            else:
                                varDimensions[d]=1

                            if self.version >= vn1_4:
                                # If dim is a coordinate variable and cell_method is not 'point' check
                                # if the coordinate variable has either bounds or climatology attributes
                                if d in self.coordVars and s.group('method') != 'point':
                                    if 'bounds' not in self.f[d].attributes and 'climatology' not in self.f[d].attributes:
                                        print("WARNING (7.3): Coordinate variable",d,"should have bounds or climatology attribute")
                                        self.warn = self.warn + 1

            # Validate the comment associated with this method, if present
            comment = s.group('comment')
            if comment:
                getIntervals = re.compile(r'(?P<interval>interval:\s+\d+\s+(?P<unit>\S+)\s*)')
                allIntervals = getIntervals.finditer(comment)

                # There must be zero, one or exactly as many interval clauses as there are dims
                i=0   # Number of intervals present
                for m in allIntervals:
                    i=i+1
                    unit=m.group('unit')
                    if not self.isValidUdunitsUnit(unit):
                        print("ERROR (7.3): Invalid unit",unit,"in cell_methods comment")
                        self.err = self.err + 1
                        rc=0

                if i > 1 and i != dc:
                    print("ERROR (7.3): Incorrect number or interval clauses in cell_methods attribute")
                    self.err = self.err + 1
                    rc=0

    return rc


  #----------------------------------
  def chkCellMeasures(self,varName):
  #----------------------------------
    """Checks on cell_measures attribute:
    1) Correct syntax
    2) Reference valid variable
    3) Valid measure"""
    rc=1
    var=self.f[varName]

    if 'cell_measures' in var.attributes:
        cellMeasures=var.attributes['cell_measures']
        if not re.search("^([a-zA-Z0-9]+: +([a-zA-Z0-9_ ]+:?)*( +[a-zA-Z0-9_]+)?)$",cellMeasures):
            print("ERROR (7.2): Invalid cell_measures syntax")
            self.err = self.err+1
            rc=0
        else:
            # Need to validate the measure + name
            split=string.split(cellMeasures)
            splitIter=iter(split)
            try:
                while 1:
                    measure=splitIter.next()
                    variable=splitIter.next()

                    if variable not in self.f.variables.keys():
                        print("WARNING (7.2): cell_measures referring to variable '"+variable+"' that doesn't exist in this netCDF file.")
                        print("INFO (7.2): This is strictly an error if the cell_measures variable is not included in the dataset.")
                        self.warn = self.warn+1
                        rc=0

                    else:
                        # Valid variable name in cell_measures so carry on with tests.
                        if len(self.f[variable].getAxisIds()) > len(var.getAxisIds()):
                            print("ERROR (7.2): Dimensions of",variable,"must be same or a subset of",var.getAxisIds())
                            self.err = self.err+1
                            rc=0
                        else:
                            # If cell_measures variable has more dims than var then this check automatically will fail
                            # Put in else so as not to duplicate ERROR messages.
                            for dim in self.f[variable].getAxisIds():
                                if dim not in var.getAxisIds():
                                    print("ERROR (7.2): Dimensions of",variable,"must be same or a subset of",var.getAxisIds())
                                    self.err = self.err+1
                                    rc=0

                        measure=re.sub(':','',measure)
                        if not re.match("^(area|volume)$",measure):
                            print("ERROR (7.2): Invalid measure in attribute cell_measures")
                            self.err = self.err+1
                            rc=0

                        if measure == "area" and self.f[variable].units != "m2":
                            print("ERROR (7.2): Must have square meters for area measure")
                            self.err = self.err+1
                            rc=0

                        if measure == "volume" and self.f[variable].units != "m3":
                            print("ERROR (7.2): Must have cubic meters for volume measure")
                            self.err = self.err+1
                            rc=0

            except StopIteration:
                pass

    return rc


  #----------------------------------
  def chkFormulaTerms(self,varName,allCoordVars):
  #----------------------------------
    """Checks on formula_terms attribute (CF Section 4.3.2):
    formula_terms = var: term var: term ...
    1) No standard_name present
    2) No formula defined for std_name
    3) Invalid formula_terms syntax
    4) Var referenced, not declared"""
    rc=1
    var=self.f[varName]

    if 'formula_terms' in var.attributes:

        if varName not in allCoordVars:
            print("ERROR (4.3.2): formula_terms attribute only allowed on coordinate variables")
            self.err = self.err+1

        # Get standard_name to determine which formula is to be used
        if 'standard_name' not in var.attributes:
            print("ERROR (4.3.2): Cannot get formula definition as no standard_name")
            self.err = self.err+1
            # No sense in carrying on as can't validate formula_terms without valid standard name
            return 0


        (stdName,modifier) = self.getStdName(var)

        if stdName not in self.alias:
            print("ERROR (4.3.2): No formula defined for standard name:",stdName)
            self.err = self.err+1
            # No formula available so can't validate formula_terms
            return 0

        index=self.alias[stdName]

        formulaTerms=var.attributes['formula_terms']
        if not re.search("^([a-zA-Z0-9_]+: +[a-zA-Z0-9_]+( +)?)*$",formulaTerms):
            print("ERROR (4.3.2): Invalid formula_terms syntax")
            self.err = self.err+1
            rc=0
        else:
            # Need to validate the term & var
            split=string.split(formulaTerms)
            for x in split[:]:
                if not re.search("^[a-zA-Z0-9_]+:$", x):
                    # Variable - should be declared in netCDF file
                    if x not in self.f._file_.variables.keys():
                        print("ERROR (4.3.2):",x,"is not declared as a variable")
                        self.err = self.err+1
                        rc=0
                else:
                    # Term - Should be present in formula
                    x=re.sub(':','',x)
                    found='false'
                    for formula in self.formulas[index]:
                        if re.search(x,formula):
                            found='true'
                            break

                    if found == 'false':
                        print("ERROR (4.3.2): term",x,"not present in formula")
                        self.err = self.err+1
                        rc=0

    return rc


  #----------------------------------------
  def chkUnits(self,varName,allCoordVars):
  #----------------------------------------
      """Check units attribute"""
      rc=1
      var=self.f[varName]

      if self.badc:
          rc = self.chkBADCUnits(var)
          # If unit is a BADC unit then no need to check via udunits
          if rc:
              return rc

      # Test for blank since coordinate variables have 'units' defined even if not specifically defined in the file
      if 'units' in var.attributes and var.attributes['units'] != '':
          # Type of units is a string
          units = var.attributes['units']
          if not isinstance(units, str):
              print("ERROR (3.1): units attribute must be of type 'String'")
              self.err = self.err+1
              # units not a string so no point carrying out further tests
              return 0

          # units - level, layer and sigma_level are deprecated
          if units in ['level','layer','sigma_level']:
              print("WARNING (3.1): units",units,"is deprecated")
              self.warn = self.warn+1
          elif units == 'month':
              print("WARNING (4.4): The unit 'month', defined by udunits to be exactly year/12, should")
              print("         be used with caution.")
              self.warn = self.warn+1
          elif units == 'year':
              print("WARNING (4.4): The unit 'year', defined by udunits to be exactly 365.242198781 days,")
              print("         should be used with caution. It is not a calendar year.")
          else:

              # units must be recognizable by udunits package
              varUnit = udunits.ut_parse(self.unitSystem, units, "UT_ASCII")
              if not varUnit:
                  print("ERROR (3.1): Invalid units: ",units)
                  self.err = self.err+1
                  # Invalid units so no point continuing with further unit checks
                  return 0

              # units of a variable that specifies a standard_name must
              # be consistent with units given in standard_name table
              if 'standard_name' in var.attributes:
                  (stdName,modifier) = self.getStdName(var)

                  # Is the Standard Name modifier number_of_observations being used.
                  if modifier == 'number_of_observations':
                      # Standard Name modifier is number_of_observations therefore units should be "1".  See Appendix C
                      if not units == "1":
                          print("ERROR (3.3): Standard Name modifier 'number_of_observations' present therefore units must be set to 1.")
                          self.err = self.err + 1

                  elif stdName in self.std_name_dh.dict.keys():
                      # Get canonical units from standard name table
                      stdNameUnits = self.std_name_dh.dict[stdName]

                      # stdNameUnits is unicode which udunits can't deal with.  Explicitly convert it to ASCII
                      stdNameUnits=stdNameUnits.encode('ascii')

                      canonicalUnit = udunits.ut_parse(self.unitSystem, stdNameUnits, "UT_ASCII")

                      # To compare units we need to remove the reference time from the variable units
                      if re.search("since",units):
                          # unit attribute contains a reference time - remove it
                          udunits.ut_free(varUnit)
                          varUnit = udunits.ut_parse(self.unitSystem, units.split()[0], "UT_ASCII")

                      # If variable has cell_methods=variance we need to square standard_name table units
                      if 'cell_methods' in var.attributes:
                          # Remove comments from the cell_methods string - no need to search these
                          getComments=re.compile(r'\([^)]+\)')
                          noComments=getComments.sub('%5A',var.attributes['cell_methods'])

                          if re.search(r'(\s+|:)variance',noComments):
                              # Variance method so standard_name units need to be squared.
                              unit1 = udunits.ut_parse(self.unitSystem, stdNameUnits, "UT_ASCII")
                              canonicalUnit = udunits.ut_multiply(unit1,unit1)
                              udunits.ut_free(unit1)

                      if not udunits.ut_are_convertible(varUnit, canonicalUnit):
                          # Conversion unsuccessful
                          print("ERROR (3.1): Units are not consistent with those given in the standard_name table.")
                          self.err = self.err+1
                          rc=0

                      # Free resources associated with canonicalUnit
                      udunits.ut_free(canonicalUnit)

              # Free resources associated with udunitsUnit
              udunits.ut_free(varUnit)

      else:

          # No units attribute - is this a coordinate variable or
          # dimensionless vertical coordinate var
          if var.id in allCoordVars:

              # Label variables do not require units attribute
              if self.f[var.id].typecode() != 'c':
                  if 'axis' in var.attributes:
                      if not var.axis == 'Z':
                          print("WARNING (3.1): units attribute should be present")
                          self.warn = self.warn+1
                  elif not hasattr(var,'positive') and not hasattr(var,'formula_terms') and not hasattr(var,'compress'):
                      print("WARNING (3.1): units attribute should be present")
                      self.warn = self.warn+1

          elif var.id not in self.boundsVars and var.id not in self.climatologyVars and var.id not in self.gridMappingVars:
              # Variable is not a boundary or climatology variable

              dimensions = self.f[var.id].getAxisIds()

              if not hasattr(var,'flag_values') and len(dimensions) != 0 and self.f[var.id].typecode() != 'c':
                  # Variable is not a flag variable or a scalar or a label

                  print("INFO (3.1): No units attribute set.  Please consider adding a units attribute for completeness.")
                  self.info = self.info+1

      return rc


  #----------------------------
  def chkBADCUnits(self, var):
  #----------------------------
      """Check units allowed by BADC"""
      units_lines=open("/usr/local/cf-checker/lib/badc_units.txt").readlines()

      # badc_units test case
      #units_lines=open("/home/ros/SRCE_projects/CF_Checker_W/main/Test_Files/badc_units.txt").readlines()

      # units must be recognizable by the BADC units file
      for line in units_lines:
          if hasattr(var, 'units') and var.attributes['units'] in string.split(line):
              print("Valid units in BADC list:", var.attributes['units'])
              rc=1
              break
          else:
              rc=0

      return rc


  #---------------------------------------
  def chkValidMinMaxRange(self, varName):
  #---------------------------------------
      """Check that valid_range and valid_min/valid_max are not both specified"""
      var=self.f[varName]

      if 'valid_range' in var.attributes:
          if 'valid_min' in var.attributes or \
             'valid_max' in var.attributes:

              print("ERROR (2.5.1): Illegal use of valid_range and valid_min/valid_max")
              self.err = self.err+1
              return 0

      return 1


  #---------------------------------
  def chk_FillValue(self, varName):
  #---------------------------------
    """Check 1) type of _FillValue
    2) _FillValue lies outside of valid_range
    3) type of missing_value
    4) flag use of missing_value as deprecated"""
    rc=1
    var=self.f[varName]

##    varType = self.getTypeCode(var)

    if '_FillValue' in var.__dict__:
        fillValue=var.__dict__['_FillValue']

## 05.02.08 No longer needed as this is now detected by chkAttribute as _FillValue
## has an attribute type of 'D'. See Trac #022
##         if varType == 'c' or varType == types.StringType:
##             if type(fillValue) != types.StringType:
##                 print "ERROR (2.5.1): _FillValue of different type to variable"
##                 self.err = self.err+1
##                 rc=0
##         elif varType != self.getTypeCode(fillValue):
##             print "ERROR (2.5.1): _FillValue of different type to variable"
##             self.err = self.err+1
##             rc=0

        if 'valid_range' in var.attributes:
            # Check _FillValue is outside valid_range
            validRange=var.attributes['valid_range']
            if fillValue > validRange[0] and fillValue < validRange[1]:
                print("WARNING (2.5.1): _FillValue should be outside valid_range")
                self.warn = self.warn+1

        if var.id in self.boundsVars:
            print("WARNING (7.1): Boundary Variable",var.id,"should not have _FillValue attribute")
            self.warn = self.warn+1
        elif var.id in self.climatologyVars:
            print("ERROR (7.4): Climatology Variable",var.id,"must not have _FillValue attribute")
            self.err = self.err+1
            rc=0

    if 'missing_value' in var.attributes:
        missingValue=var.attributes['missing_value']

#        print type(missingValue)
#        print type(Numeric.array([]))

        try:
            if missingValue:
                if '_FillValue' in var.__dict__:
                    if fillValue != missingValue:
                        # Special case: NaN == NaN is not detected as NaN does not compare equal to anything else
                        if not (numpy.isnan(fillValue) and numpy.isnan(missingValue)):
                            print("WARNING (2.5.1): missing_value and _FillValue set to differing values")

                            self.warn = self.warn+1

## 08.12.10 missing_value is no longer deprecated by the NUG
##            else:
##                # _FillValue not present
##                print "WARNING (2.5.1): Use of 'missing_value' attribute is deprecated"
##                self.warn = self.warn+1

## 05.02.08 No longer needed as this is now detected by chkAttribute as missing_value
## has an attribute type of 'D'. See Trac #022
##             typeError = 0
##             if varType == 'c':
##                 if type(missingValue) != types.StringType:
##                     typeError = 1
##             elif varType != self.getTypeCode(missingValue):
##                 typeError = 1
##
##             if typeError:
##                 print "ERROR (2.5.1): missing_value of different type to variable"
##                 self.err = self.err+1
##                 rc=0

                if var.id in self.boundsVars:
                    print("WARNING (7.1): Boundary Variable",var.id,"should not have missing_value attribute")
                    self.warn = self.warn+1
                elif var.id in self.climatologyVars:
                    print("ERROR (7.4): Climatology Variable",var.id,"must not have missing_value attribute")
                    self.err = self.err+1
                    rc=0

        except ValueError:
#            if type(missingValue) == type(Numeric.array([])):
#                print "ERROR (2.5.1): missing_value should be a scalar value"
#                self.err = self.err+1
#                rc=0
#            else:
            print("ValueError:", sys.exc_info()[1])
            print("INFO: Could not complete tests on missing_value attribute")
            raise
            rc=0

    return rc


  #------------------------------------
  def chkAxisAttribute(self, varName):
  #------------------------------------
      """Check validity of axis attribute"""
      var=self.f[varName]

      if 'axis' in var.attributes:
          if not re.match('^(X|Y|Z|T)$',var.attributes['axis'],re.I):
              print("ERROR (4): Invalid value for axis attribute")
              self.err = self.err+1
              return 0

          # axis attribute is allowed on an aux coord var as of CF-1.6
          if self.version >= vn1_1 and self.version < vn1_6 and varName in self.auxCoordVars:
              print("ERROR (4): Axis attribute is not allowed for auxiliary coordinate variables.")
              self.err = self.err+1
              return 0

          # Check that axis attribute is consistent with the coordinate type
          # deduced from units and positive.
          if hasattr(var,'units'):
              if hasattr(var,'positive'):
                  interp=self.getInterpretation(var.units,var.positive)
              else:
                  interp=self.getInterpretation(var.units)
          else:
              # Variable does not have a units attribute so a consistency check cannot be made
              interp=None

#          print "interp:",interp
#          print "axis:",var.axis

          if interp != None:
              # It was possible to deduce axis interpretation from units/positive
              if interp != var.axis:
                  print("ERROR (4): axis attribute inconsistent with coordinate type as deduced from units and/or positive")
                  self.err = self.err+1
                  return 0

      return 1


  #----------------------------------------
  def chkPositiveAttribute(self, varName):
  #----------------------------------------
      var=self.f[varName]
      if 'positive' in var.attributes:
          if not re.match('^(down|up)$',var.attributes['positive'],re.I):
              print("ERROR (4.3): Invalid value for positive attribute")
              self.err = self.err+1
              return 0

      return 1


  #-----------------------------------------
  def chkTimeVariableAttributes(self, varName):
  #-----------------------------------------
    rc=1
    var=self.f[varName]

    if 'calendar' in var.attributes:
        if not re.match('(gregorian|standard|proleptic_gregorian|noleap|365_day|all_leap|366_day|360_day|julian|none)',
                        var.attributes['calendar'],re.I):
            # Non-standardized calendar so month_lengths should be present
            if 'month_lengths' not in var.attributes:
                print("ERROR (4.4.1): Non-standard calendar, so month_lengths attribute must be present")
                self.err = self.err+1
                rc=0
        else:
            if 'month_lengths' in var.attributes or \
               'leap_year' in var.attributes or \
               'leap_month' in var.attributes:
                print("ERROR (4.4.1): The attributes 'month_lengths', 'leap_year' and 'leap_month' must not appear when 'calendar' is present.")
                self.err = self.err+1
                rc=0

    if 'calendar' not in var.attributes and 'month_lengths' not in var.attributes:
        print("WARNING (4.4.1): Use of the calendar and/or month_lengths attributes is recommended for time coordinate variables")
        self.warn = self.warn+1
        rc=0

    if 'month_lengths' in var.attributes:
        if len(var.attributes['month_lengths']) != 12 and \
           self.getTypeCode(var.attributes['month_lengths']) != 'i':
            print("ERROR (4.4.1): Attribute 'month_lengths' should be an integer array of size 12")
            self.err = self.err+1
            rc=0

    if 'leap_year' in var.attributes:
        if self.getTypeCode(var.attributes['leap_year']) != 'i' and \
           len(var.attributes['leap_year']) != 1:
            print("ERROR (4.4.1): leap_year should be a scalar value")
            self.err = self.err+1
            rc=0

    if 'leap_month' in var.attributes:
        if not re.match("^(1|2|3|4|5|6|7|8|9|10|11|12)$",
                        str(var.attributes['leap_month'][0])):
            print("ERROR (4.4.1): leap_month should be between 1 and 12")
            self.err = self.err+1
            rc=0

        if 'leap_year' not in var.attributes:
            print("WARNING (4.4.1): leap_month is ignored as leap_year NOT specified")
            self.warn = self.warn+1

    # Time units must contain a reference time
    # To do this; test if the "unit" in question is convertible with a known timestamp "unit".
    varUnits=udunits.ut_parse(self.unitSystem, var.units, "UT_ASCII")
    secsSinceEpoch=udunits.ut_parse(self.unitSystem, "seconds since 1970-01-01", "UT_ASCII")

    if not udunits.ut_are_convertible(secsSinceEpoch, varUnits):
        print("ERROR (4.4): Invalid units and/or reference time")
        self.err = self.err+1

    # Free resources used by varUnits and secsSinceEpoch
    udunits.ut_free(varUnits)
    udunits.ut_free(secsSinceEpoch)

    return rc


  #----------------------------------
  def chkDescription(self, varName):
  #----------------------------------
      """Check 1) standard_name & long_name attributes are present
               2) for a valid standard_name as listed in the standard name table."""
      rc=1
      var=self.f[varName]

      if 'standard_name' not in var.attributes and \
         'long_name' not in var.attributes:

          exceptions=self.boundsVars+self.climatologyVars+self.gridMappingVars
          if var.id not in exceptions:
              print("WARNING (3): No standard_name or long_name attribute specified")
              self.warn = self.warn+1

      if 'standard_name' in var.attributes:
          # Check if valid by the standard_name table and allowed modifiers
          std_name=var.attributes['standard_name']

          # standard_name attribute can comprise a standard_name only or a standard_name
          # followed by a modifier (E.g. atmosphere_cloud_liquid_water_content status_flag)
          std_name_el=string.split(std_name)
          if not std_name_el:
              print("ERROR (3.3): Empty string for 'standard_name' attribute")
              self.err = self.err + 1
              rc=0

          elif not self.parseBlankSeparatedList(std_name) or len(std_name_el) > 2:
              print("ERROR (3.3): Invalid syntax for 'standard_name' attribute: '"+std_name+"'")
              self.err = self.err + 1
              rc=0

          else:
              # Validate standard_name
              name=std_name_el[0]
              if not name in self.std_name_dh.dict.keys():
                  if chkDerivedName(name):
                      print("ERROR (3.3): Invalid standard_name:",name)
                      self.err = self.err + 1
                      rc=0

              if len(std_name_el) == 2:
                  # Validate modifier
                  modifier=std_name_el[1]
                  if not modifier in ['detection_minimum','number_of_observations','standard_error','status_flag']:
                      print("ERROR (3.3): Invalid standard_name modifier: "+modifier)
                      rc=0

      return rc


  #-----------------------------------
  def chkCompressAttr(self, varName):
  #-----------------------------------
    rc=1
    var=self.f[varName]
    if 'compress' in var.attributes:
        compress=var.attributes['compress']

        if var.typecode() != 'i':
            print("ERROR (8.2):",var.id,"- compress attribute can only be attached to variable of type int.")
            self.err = self.err+1
            return 0
        if not re.search("^[a-zA-Z0-9_ ]*$",compress):
            print("ERROR (8.2): Invalid syntax for 'compress' attribute")
            self.err = self.err+1
            rc=0
        else:
            dimensions=string.split(compress)
            dimProduct=1
            for x in dimensions:
                found='false'
                if x in self.f.axes.keys():
                    # Get product of compressed dimension sizes for use later
                    #dimProduct=dimProduct*self.f.dimensions[x]
                    dimProduct=dimProduct*len(self.f.dimensionarray(x))
                    found='true'

                if found != 'true':
                    print("ERROR (8.2): compress attribute naming non-existent dimension: ",x)
                    self.err = self.err+1
                    rc=0

            values=var.getValue()
            outOfRange=0
            for val in values[:]:
                if val < 0 or val > dimProduct-1:
                    outOfRange=1
                    break

            if outOfRange:
                print("ERROR (8.2): values of",var.id,"must be in the range 0 to",dimProduct-1)
                self.err = self.err+1
    return rc

  #---------------------------------
  def chkPackedData(self, varName):
  #---------------------------------
    rc=1
    var=self.f[varName]
    if 'scale_factor' in var.attributes and 'add_offset' in var.attributes:
        if self.getTypeCode(var.attributes['scale_factor']) != self.getTypeCode(var.attributes['add_offset']):
            print("ERROR (8.1): scale_factor and add_offset must be the same numeric data type")
            self.err = self.err+1
            # No point running rest of packed data tests
            return 0

    if 'scale_factor' in var.attributes:
        type=var.attributes['scale_factor'].dtype.char
    elif 'add_offset' in var.attributes:
        type=var.attributes['add_offset'].dtype.char
    else:
        # No packed Data attributes present
        return 1

    varType = self.getTypeCode(var)

    # One or other attributes present; run remaining checks
    if varType != type:
        if type != 'f' and type != 'd':
            print("ERROR (8.1): scale_factor and add_offset must be of type float or double")
            self.err = self.err+1
            rc=0

        if varType != 'b' and  varType != 'h' and varType != 'i':
            print("ERROR (8.1):",var.id,"must be of type byte, short or int")
            self.err = self.err+1
            rc=0

        if type == 'f' and varType == 'i':
            print("WARNING (8.1): scale_factor/add_offset are type float, therefore",var.id,"should not be of type int")
            self.warn = self.warn+1

    return rc

  #----------------------------
  def chkFlags(self, varName):
  #----------------------------
      var=self.f[varName]
      rc=1

      if 'flag_meanings' in var.attributes:
          # Flag to indicate whether one of flag_values or flag_masks present
          values_or_masks=0
          meanings = var.attributes['flag_meanings']

#          if not self.parseBlankSeparatedList(meanings):
          if not self.extendedBlankSeparatedList(meanings):
                print("ERROR (3.5): Invalid syntax for 'flag_meanings' attribute")
                self.err = self.err+1
                rc=0

          if 'flag_values' in var.attributes:
              values_or_masks=1
              values = var.attributes['flag_values']

              # If values is a string of chars, split it up into a list of chars
#              print "Ros: flag_values:",values
#              print "Ros: flag_values type:",type(values)

#              if type(values) == str:
#                  print "Ros - flag_values is a string"
#                  values = values.split()

#              print "Ros: after split:",values
#              print "Ros: after split:",type(values)

              retcode = self.equalNumOfValues(values,meanings)
              if retcode == -1:
                  print("ERROR (3.5): Problem in subroutine equalNumOfValues")
                  rc = 0
              elif not retcode:
                  print("ERROR (3.5): Number of flag_values values must equal the number or words/phrases in flag_meanings")
                  self.err = self.err + 1
                  rc = 0

              # flag_values values must be mutually exclusive
              if type(values) == str:
                  values = values.split()

              if not self.uniqueList(values):
                  print("ERROR (3.5): flag_values attribute must contain a list of unique values")
                  self.err = self.err + 1
                  rc = 0

          if 'flag_masks' in var.attributes:
              values_or_masks=1
              masks = var.attributes['flag_masks']

              retcode = self.equalNumOfValues(masks,meanings)
              if retcode == -1:
                  print("ERROR (3.5): Problem in subroutine equalNumOfValues")
                  rc = 0
              elif not retcode:
                  print("ERROR (3.5): Number of flag_masks values must equal the number or words/phrases in flag_meanings")
                  self.err = self.err + 1
                  rc = 0

              # flag_values values must be non-zero
              for v in masks:
                  if v == 0:
                      print("ERROR (3.5): flag_masks values must be non-zero")
                      self.err = self.err + 1
                      rc = 0

          # Doesn't make sense to do bitwise comparison for char variable
          if self.getTypeCode(var) != 'c':
              if 'flag_values' in var.attributes and 'flag_masks' in var.attributes:
                  # Both flag_values and flag_masks present
                  # Do a bitwise AND of each flag_value and its corresponding flag_mask value,
                  # the result must be equal to the flag_values entry
                  i=0
                  for v in values:
                      bitwise_AND = v & masks[i]

                      if bitwise_AND != v:
                          print("WARNING (3.5): Bitwise AND of flag_value",v,"and corresponding flag_mask",masks[i],"doesn't match flag_value.")
                          self.warn = self.warn + 1
                      i=i+1

          if values_or_masks == 0:
              # flag_meanings attribute present, but no flag_values or flag_masks
              print("ERROR (3.5): flag_meanings present, but no flag_values or flag_masks specified")
              self.err = self.err + 1
              rc = 0

          if 'flag_values' in var.attributes and 'flag_meanings' not in var.attributes:
              print("ERROR (3.5): flag_meanings attribute is missing")
              self.err = self.err + 1
              rc = 0

      return rc


  #-----------------------
  def getType(self, arg):
  #-----------------------
      if isinstance(arg, numpy.ndarray):
          return "array"

      elif type(arg) == str:
          return "str"

      elif type(arg) == list:
          return "list"

      else:
          print("<cfchecker> ERROR: Unknown Type in getType("+arg+")")
          return 0


  #----------------------------------------
  def equalNumOfValues(self, arg1, arg2):
  #----------------------------------------
      """ Check that arg1 and arg2 contain the same number of blank-separated elements."""

      # Determine the type of both arguments.  strings and arrays need to be handled differently
      type_arg1 = self.getType(arg1)
      type_arg2 = self.getType(arg2)

      if not type_arg1 or not type_arg2:
          return -1

      if type_arg1 == "str":
          len_arg1 = len(arg1.split())
      else:
          len_arg1 = len(arg1)

      if type_arg2 == "str":
          len_arg2 = len(arg2.split())
      else:
          len_arg2 = len(arg2)

      if len_arg1 != len_arg2:
          return 0

      return 1


  #------------------------------------------
  def chkMultiDimCoord(self, varName, axes):
  #------------------------------------------
      """If a coordinate variable is multi-dimensional, then it is recommended
      that the variable name should not match the name of any of its dimensions."""
      var=self.f[varName]

      # This is a temporary work around to obtain the dimensions of the coord
      # var.  In CDMS vn4.0 only 1D coord vars will be axis variables; There
      # will be no need to use _obj_. See CRM #011
      if var.id in axes and len(var._obj_.dimensions) > 1:
          # Multi-dimensional coordinate var
          if var.id in var._obj_.dimensions:
              print("WARNING (5): The name of a multi-dimensional coordinate variable")
              print("             should not match the name of any of its dimensions.")
              self.warn = self.warn + 1


  #--------------------------------------
  def chkValuesMonotonic(self, varName):
  #--------------------------------------
    """A coordinate variable must have values that are strictly monotonic
    (increasing or decreasing)."""
    #rc=1
    var=self.f[varName]
    values=var.getValue()
    i=0
    for val in values[:]:
        if i == 0:
            # First value - no comparison to do
            i=i+1
            lastVal=val
            continue
        elif i == 1:
            i=i+1
            if val < lastVal:
                # Decreasing sequence
                type='decr'
            elif val > lastVal:
                # Increasing sequence
                type='incr'
            else:
                # Same value - ERROR
                print("ERROR (5): co-ordinate variable '" + var.id + "' not monotonic")
                self.err = self.err+1
                return 1

            lastVal=val
        else:
            i=i+1
            if val < lastVal and type != 'decr':
                # ERROR - should be increasing value
                print("ERROR (5): co-ordinate variable '" + var.id + "' not monotonic")
                self.err = self.err+1
                return 1
            elif val > lastVal and type != 'incr':
                # ERROR - should be decreasing value
                print("ERROR (5): co-ordinate variable '" + var.id + "' not monotonic")
                self.err = self.err+1
                return 1

            lastVal=val


def getargs(arglist):

    '''getargs(arglist): parse command line options and environment variables'''

    from getopt import getopt, GetoptError
    from os import environ
    from sys import stderr, exit

    udunitskey='UDUNITS'
    standardnamekey='CF_STANDARD_NAMES'
    areatypeskey='CF_AREA_TYPES'
    # set defaults
    udunits=None
    standardname=STANDARDNAME
    areatypes=AREATYPES
    uploader=None
    useFileName="yes"
    badc=None
    coards=None
    version=newest_version

    # set to environment variables
    if udunitskey in environ:
        udunits=environ[udunitskey]
    if standardnamekey in environ:
        standardname=environ[standardnamekey]
    if areatypeskey in environ:
        areatypes=environ[areatypeskey]

    try:
        (opts,args)=getopt(arglist[1:],'a:bchlnu:s:v:',['area_types=','badc','coards','help','uploader','noname','udunits=','cf_standard_names=','version='])
    except GetoptError:
        stderr.write('%s\n'%__doc__)
        exit(1)

    for a, v in opts:
        if a in ('-a','--area_types'):
            areatypes=v.strip()
            continue
        if a in ('-b','--badc'):
            badc="yes"
            continue
        if a in ('-c','--coards'):
            coards="yes"
            continue
        if a in ('-h','--help'):
            print(__doc__)
            exit(0)
        if a in ('-l','--uploader'):
            uploader="yes"
            continue
        if a in ('-n','--noname'):
            useFileName="no"
            continue
        if a in ('-u','--udunits'):
            udunits=v.strip()
            continue
        if a in ('-s','--cf_standard_names'):
            standardname=v.strip()
            continue
        if a in ('-v','--version'):
            if v == 'auto':
                version = CFVersion()
            else:
                try:
                    version = CFVersion(v)
                except ValueError:
                    print("WARNING: '%s' cannot be parsed as a version number." % v)
                    print("Performing check against newest version", newest_version)
                if version not in cfVersions:
                    print("WARNING: %s is not a valid CF version." % version)
                    print("Performing check against newest version", newest_version)
                    version = newest_version
            continue

    if len(args) == 0:
        stderr.write('ERROR in command line\n\nusage:\n%s\n'%__doc__)
        exit(1)

    return (badc,coards,uploader,useFileName,standardname,areatypes,udunits,version,args)


#--------------------------
# Main Program
#--------------------------

if __name__ == '__main__':

    from sys import argv,exit

    (badc,coards,uploader,useFileName,standardName,areaTypes,udunitsDat,version,files)=getargs(argv)

    inst = CFChecker(uploader=uploader, useFileName=useFileName, badc=badc, coards=coards, cfStandardNamesXML=standardName, cfAreaTypesXML=areaTypes, udunitsDat=udunitsDat, version=version)
    for file in files:
        rc = inst.checker(file)
        exit (rc)

<|MERGE_RESOLUTION|>--- conflicted
+++ resolved
@@ -1143,13 +1143,8 @@
         #self.chkFeatureType()
 
     for attribute in ['title','history','institution','source','reference','comment']:
-<<<<<<< HEAD
         if attribute in self.f.attributes:
-            if type(self.f.attributes[attribute]) != types.StringType:
-=======
-        if self.f.attributes.has_key(attribute):
             if not isinstance(self.f.attributes[attribute], str):
->>>>>>> 248b1f12
                 print("ERROR (2.6.2): Global attribute",attribute,"must be of type 'String'")
                 self.err = self.err+1
     return rc
